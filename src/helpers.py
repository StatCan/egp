--- conflicted
+++ resolved
@@ -10,10 +10,7 @@
 import sys
 import time
 import yaml
-<<<<<<< HEAD
 from osgeo import ogr
-=======
->>>>>>> 92f5cfb7
 from shapely.geometry.point import Point
 
 
@@ -97,7 +94,6 @@
 
     # Export target dataframes to GeoPackage layers.
     try:
-<<<<<<< HEAD
 
         # Create sqlite and ogr GeoPackage connections.
         con = sqlite3.connect(output_path)
@@ -126,19 +122,6 @@
 
                 # Open GeoPackage.
                 with fiona.open(output_path, "w", overwrite=True, layer=table_name, driver="GPKG", crs=df.crs,
-=======
-        for table_name, df in dataframes.items():
-
-            logger.info("Writing to GeoPackage {}, layer={}.".format(output_path, table_name))
-
-            # Reset index to preserve attribute as column.
-            df.reset_index(inplace=True)
-
-            # Spatial data.
-            if "geometry" in dir(df):
-                # Open GeoPackage.
-                with fiona.open(output_path, "w", layer=table_name, driver="GPKG", crs=df.crs,
->>>>>>> 92f5cfb7
                                 schema=gpd.io.file.infer_schema(df)) as gpkg:
 
                     # Write to GeoPackage.
@@ -146,7 +129,6 @@
 
             # Tabular data.
             else:
-<<<<<<< HEAD
 
                 # Write to GeoPackage.
                 df.to_sql(table_name, con, if_exists="replace", index=False)
@@ -154,19 +136,6 @@
                 # Add metedata record to gpkg_contents.
                 con.cursor().execute("insert or ignore into gpkg_contents (table_name, data_type) values "
                                      "('{}', 'attributes');".format(table_name))
-=======
-                # Create sqlite connection.
-                con = sqlite3.connect(output_path)
-
-                # Write to GeoPackage.
-                df.to_sql(table_name, con)
-
-                # Insert record into gpkg_contents metadata table.
-                con.cursor().execute("insert into 'gpkg_contents' ('table_name', 'data_type') values "
-                                     "('{}', 'attributes');".format(table_name))
-
-                # Commit and close db connection.
->>>>>>> 92f5cfb7
                 con.commit()
 
             logger.info("Successfully exported layer: \"{}\".".format(table_name))
@@ -321,7 +290,6 @@
         try:
             return yaml.safe_load(f)
         except (ValueError, yaml.YAMLError):
-<<<<<<< HEAD
             logger.exception("Unable to load yaml file: \"{}\".".format(path))
 
 
@@ -385,48 +353,6 @@
     if all([nodes, edges]):
         return gdf_nodes, gdf_edges
     elif nodes is True:
-=======
-            logger.exception("Unable to load yaml file: {}.".format(path))
-
-
-# source:
-# https://www.reddit.com/r/gis/comments/b1ui7h/geopandas_how_to_make_a_graph_out_of_a/
-def gdf_to_nx(gdf_network, keep_attributes=True):
-    # generate graph from GeoDataFrame of LineStrings
-    net = nx.Graph()
-    net.graph['crs'] = gdf_network.crs
-    fields = list(gdf_network.columns) if keep_attributes else None
-
-    for index, row in gdf_network.iterrows():
-        first = row.geometry.coords[0]
-        last = row.geometry.coords[-1]
-
-        if keep_attributes:
-            data = [row[f] for f in fields]
-            attributes = dict(zip(fields, data))
-            net.add_edge(first, last, **attributes)
-        else:
-            net.add_edge(first, last)
-
-    return net
-
-
-def nx_to_gdf(net, nodes=True, edges=True):
-    # generate nodes and edges geodataframes from graph
-    if nodes is True:
-        node_xy, node_data = zip(*net.nodes(data=True))
-        gdf_nodes = gpd.GeoDataFrame(list(node_data), geometry=[Point(i, j) for i, j in node_xy])
-        gdf_nodes.crs = net.graph['crs']
-
-    if edges is True:
-        starts, ends, edge_data = zip(*net.edges(data=True))
-        gdf_edges = gpd.GeoDataFrame(list(edge_data))
-        gdf_edges.crs = net.graph['crs']
-
-    if nodes is True and edges is True:
-        return gdf_nodes, gdf_edges
-    elif nodes is True and edges is False:
->>>>>>> 92f5cfb7
         return gdf_nodes
     else:
         return gdf_edges